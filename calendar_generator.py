#!/usr/bin/env python3
"""
Creates the bell schedule calendar for SSFS
"""

from typing import Dict, List, Tuple

import argparse
import csv
import datetime


# academic blocks - please leave in this order
BLOCKS: List[str] = ["A Block", "G Block", "F Block", "E Block", "D Block",
                     "C Block", "B Block"]

# block times (start, end) for Wednesday
WED_TIMES: List[Tuple[datetime.time, datetime.time]] = [
    (datetime.time(7, 55), datetime.time(8, 10)),    # MS Advisory / US AM help
    (datetime.time(8, 10), datetime.time(8, 55)),    # 1st block
    (datetime.time(9), datetime.time(10, 10)),       # 2nd block
    (datetime.time(10, 10), datetime.time(10, 25)),  # break
    (datetime.time(10, 25), datetime.time(11, 10)),  # 3rd block
    (datetime.time(11, 15), datetime.time(11, 55)),  # 4th block
    (datetime.time(12), datetime.time(12, 30)),      # MS Lunch / US Acad help
    (datetime.time(12, 30), datetime.time(13)),      # US Lunch / MS MFW
    (datetime.time(13, 5), datetime.time(13, 50)),   # 5th block
    (datetime.time(13, 55), datetime.time(14, 40))   # 6th block
]
# block times (start, end) for days that are not Wednesday
REG_TIMES: List[Tuple[datetime.time, datetime.time]] = [
    (datetime.time(7, 55), datetime.time(8, 10)),    # MS Advisory / US AM help
    (datetime.time(8, 10), datetime.time(9)),        # 1st block
    (datetime.time(9, 5), datetime.time(10, 15)),    # 2nd block
    (datetime.time(10, 15), datetime.time(10, 30)),  # break
    (datetime.time(10, 30), datetime.time(11, 20)),  # 3rd block
    (datetime.time(11, 25), datetime.time(12, 5)),   # 4th block
    (datetime.time(12, 10), datetime.time(12, 50)),  # MS Lunch
    (datetime.time(12, 50), datetime.time(13, 25)),  # US Lunch
    (datetime.time(13, 25), datetime.time(14, 15)),  # 5th block
    (datetime.time(14, 20), datetime.time(15, 10)),  # 6th block
    (datetime.time(15, 10), datetime.time(15, 40)),  # MS Sports / US Acad help
]

<<<<<<< HEAD
BLOCKS = ["A", "G", "F", "E", "D", "C", "B"]
BLOCKS = list(map(lambda a: a + " Block", BLOCKS))


WED_TIMES = [  # block times (start, end) for Wednesday
    (datetime.time(8, 0), datetime.time(8, 45)),
    (datetime.time(8, 50), datetime.time(10)),
    (datetime.time(10, 0), datetime.time(10, 15)),
    (datetime.time(10, 15), datetime.time(11)),
    (datetime.time(11, 5), datetime.time(11, 45)),
    (datetime.time(11, 50), datetime.time(12, 20)),
    (datetime.time(12, 20), datetime.time(13)),
    (datetime.time(13), datetime.time(13, 45)),
    (datetime.time(13, 50), datetime.time(14, 35))
]
TIMES = [  # block times (start, end) for days that aren't Wednesday
    (datetime.time(8), datetime.time(8, 50)),
    (datetime.time(8, 55), datetime.time(10, 5)),
    (datetime.time(10, 5), datetime.time(10, 20)),
    (datetime.time(10, 20), datetime.time(11, 10)),
    (datetime.time(11, 15), datetime.time(11, 55)),
    (datetime.time(12), datetime.time(12, 40)),
    (datetime.time(12, 40), datetime.time(13, 20)),
    (datetime.time(13, 20), datetime.time(14, 10)),
    (datetime.time(14, 15), datetime.time(15, 5)),
    (datetime.time(15, 5), datetime.time(15, 35))
]

=======
# Weekly MS Common Time activities
MS_ACTIVITIES = ["Advisory", "Tutorial", "MFW", "Tutorial", "Committees"]
# weekly US Common Time activities
US_ACTIVITIES = ["Advisory", "MFW", "Academic Help", "Activity Period", "MFW"]
>>>>>>> 492ddb20

class Event:
    """A helper class for exporting calendar events to a CSV file."""

<<<<<<< HEAD
    def __init__(self, name, start, end, all_day=False):
=======
    field_names = ["Subject", "Start Date", "Start Time", "End Date",
                   "End Time", "All Day Event"]

    def __init__(self, name: str, start: datetime.datetime,
                 end: datetime.datetime, all_day: bool = False):
>>>>>>> 492ddb20
        """
        name: the name of the event
        start: the start date/time of the event
        end: the end date/time of the event
        allDay: true if this is an all day event
        """
<<<<<<< HEAD
        self.name = name
        self.start = start
        self.end = end
        self.all_day = all_day
=======
        self.name: str = name
        self.start: datetime.datetime = start
        self.end: datetime.datetime = end
        self.all_day: bool = all_day
>>>>>>> 492ddb20

    def __str__(self) -> str:
        string: str = "{self.name}: {self.start:%Y-%m-%d"
        string += " @%I:%M %p" if not self.all_day else ""
        string += "} - {self.end:%Y-%m-%d"
        string += " @%I:%M %p" if not self.all_day else ""
        string += "}"
        return string.format(self=self)

    def __repr__(self) -> str:
        string: str = "Event(name='{self.name}', "
        string += "start={self.start:'%Y-%m-%d"
        string += " @%H:%M" if not self.all_day else ""
        string += "'}, end={self.end:'%Y-%m-%d"
        string += " @%H:%M" if not self.all_day else ""
        string += "'}, all_day={self.all_day})"
        return string.format(self=self)

    def __eq__(self, other: "Event") -> bool:
        if other is None:
            return False
<<<<<<< HEAD
        if self.start != o.start:
            return False
        if self.end != o.end:
=======
        if id(self) == id(other):
            return True
        if not isinstance(other, Event):
            return False
        if (self.name != other.name or self.start != other.start or
                self.end != other.end):
>>>>>>> 492ddb20
            return False
        return True

    def to_csv(self) -> Dict[str, str]:
        """
        Creates a dict for csv.DictWriter

        return: a dict containing keys for a calendar event
        """
        ret = dict()
        ret["Subject"] = self.name
        ret["Start Date"] = str(self.start.date())
        ret["Start Time"] = str(self.start.time())
        ret["End Date"] = str(self.end.date())
        ret["End Time"] = str(self.end.time())
        ret["All Day Event"] = self.all_day
        return ret


class RotationDay:
<<<<<<< HEAD
    """creates a day of the block schedule calendar."""

    def __init__(self, date, number, is_open, desc1="", desc2="", ms_act="", us_act=""):
=======
    """
    Creates a day of the block schedule calendar.

    You must provide a day_number, even if school is closed. I use the
    previous day's day number.
    """

    __slots__ = ("date", "day_number", "is_wednesday", "is_open",
                 "all_day_events", "blocks",)

    def __init__(self, date: datetime.date, day_number: int, is_open: bool,
                 *all_day_events: List[str]):
        """
        Parameters:
        - date: the date of this RotationDay
        - day_number: the day's rotation number
        - is_open: true if school is open, or if there is a special event, like
                   Community Day
        - all_day_events: all day events, such as Community day or PSATs should
                          be listed here. Do not include "Day N"s
>>>>>>> 492ddb20
        """

        self.date: datetime.date = date
        self.day_number: int = day_number
        self.is_open: bool = is_open
        self.all_day_events: List[str] = list(all_day_events)

        weekday: int = self.date.weekday()
        self.is_wednesday: bool = weekday == 2

        # if we're open, add the "Day *N*" event
        if self.is_open:
            self.all_day_events.append("Day " + str(self.day_number))

        # get the rotation
        self.blocks: List[str] = self._get_block_rotation()

        # insert at the start
        self.blocks.insert(0, "MS Advisory | US Morning Help")

        # add at the end if not wednesday (no electives/academic help on
        # Wednesdays)
        if not self.is_wednesday:
            self.blocks.append("MS Electives | US Academic Help")

        # insert at lunch. US Lunch is after MS Lunch, but we'd have to fiddle
        # with the indices if we put MS lunch in first.
        self.blocks.insert(5, "US Lunch | MS " + str(MS_ACTIVITIES[weekday]))
        self.blocks.insert(5, "MS Lunch | US " + str(US_ACTIVITIES[weekday]))
        self.blocks.insert(3, "Break")

    def __str__(self) -> str:
        return str(self.date) + "(" + str(self.day_number) + ")"

    def __repr__(self) -> str:
        string: str = "RotationDay(date={self.date:%Y-%m-%d}, "
        string += "day_number={self.day_number}, "
        string += "is_wednesday={self.is_wednesday}, is_open={self.is_open}, "
        string += "all_day_events:{self.all_day_events})"
        return string.format(self=self)

    def _get_block_rotation(self) -> List[str]:
        """Fill in the rotation schedule

        >>> # Day 1: drop G block
        >>> day = 0
        >>> blocks[day::-1]
        ['A Block']
        >>> blocks[-1:day + 1:-1]
        ['B Block', 'C Block', 'D Block', 'E Block', 'F Block']
        >>> blocks[day::-1] + blocks[-1:day + 1:-1]
        ['A Block', 'B Block', 'C Block', 'D Block', 'E Block', 'F Block']

        >>> # Day 2: drop F block
        >>> day = 1
        >>> blocks[day::-1]
        ['G Block', 'A Block']
        >>> blocks[-1:day + 1:-1]
        ['B Block', 'C Block', 'D Block', 'E Block']
        >>> blocks[day::-1] + blocks[-1:day + 1:-1]
        ['G Block', 'A Block', 'B Block', 'C Block', 'D Block', 'E Block']
        """
<<<<<<< HEAD
        self.date = date
        self.day_number = number
        self.is_wed = date.weekday() == 2
        self.open = is_open
        if self.open:
            self.desc1 = desc1 if desc1 else "Day " + str(self.day_number)
        else:
            self.desc1 = desc1
        self.desc2 = desc2

        day = self.day_number - 1
        # put the blocks in the right order
        blocks = BLOCKS[day::-1] + BLOCKS[-1:day + 1:-1]

        if len(blocks) == 7:
            blocks = blocks[:-1]

        if not self.is_wed:
            blocks.append("MS Electives/US Academic Help")
        blocks.insert(4, "US Lunch" + ("/MS " + ms_act if ms_act else ""))
        blocks.insert(4, "MS Lunch" + ("/US " + us_act if us_act else ""))
        blocks.insert(2, "Break")

        self.blocks = blocks

    def __str__(self):
        return str(self.date) + "(" + str(self.day_number) + ")"

    def __repr__(self):
        return str(self)

    def _get_time(self, block):
        times = TIMES if not self.is_wed else WED_TIMES
        start, end = times[block]
=======

        # lists are 0-indexed, so decrement the day number
        day = self.day_number - 1
        # put the blocks in the right order (see docstring)
        return BLOCKS[day::-1] + BLOCKS[-1:day + 1:-1]

    def get_event_times(self, block_num: int) -> Tuple[datetime.datetime, datetime.datetime]:
        """Get the start and end times associated with this block_num"""
        times = REG_TIMES if not self.is_wednesday else WED_TIMES
        start, end = times[block_num]
>>>>>>> 492ddb20
        start = datetime.datetime.combine(self.date, start)
        end = datetime.datetime.combine(self.date, end)
        return start, end

    def create_blocks(self) -> List[Event]:
        """Creates the events"""
        blocks = list()

<<<<<<< HEAD
    @property
    def title2(self):
        if self.desc2:
            return Event(self.desc2, self.date, self.date, True)
        return None

    def get_blocks(self):
        blocks = list()
        blocks.append(self.title1)
        if self.title2:
            blocks.append(self.title2)
        if not self.open:
            return blocks
        for block_num in range(10):
            if self.is_wed and block_num == 9:
                break
            block = Event(self.blocks[block_num], *self._get_time(block_num))
=======
        # create events for the all day events
        for all_day_event in self.all_day_events:
            # make sure the event is not None or the empty string
            if all_day_event:
                event = Event(all_day_event, self.date, self.date, True)
                blocks.append(event)

        # if school is not open, then there's no more events. We are done.
        if not self.is_open:
            return blocks

        # iterate through the events (the ones that are not all day)
        for num in range(len(self.blocks)):
            # if the date is wednesday, we do not want to add academic help
            if self.is_wednesday and num == len(self.blocks):
                break
            # create the event (block name, and expand `get_event_times`)
            block = Event(self.blocks[num], *self.get_event_times(num))
            # add the new event to the list
>>>>>>> 492ddb20
            blocks.append(block)

        return blocks


<<<<<<< HEAD
def main():
    with open("2017-2018_MS_US_Cal-input.csv", "r", newline="") as csvfile:
        reader = csv.reader(csvfile)
        next(reader)  # skip header row
        with open("2017-2018_calendar.csv", "w", newline="") as csvout:
            field_names = ["Subject", "Start Date", "Start Time", "End Date",
                           "End Time", "All Day Event"]

            writer = csv.DictWriter(csvout, field_names, dialect="excel")
=======
def _arg_parser() -> argparse.ArgumentParser:
    """argument parser"""
    description = """Create a CSV file of events for the Middle School and
    Upper School's shared bell schedule, based on the standard rotation.
    """
    parser = argparse.ArgumentParser(description=description)
    parser.add_argument("input_file", help="See README for instructions")
    parser.add_argument("output_file", help="See README for instructions")
    return parser


def main():
    """Main func"""
    args = _arg_parser().parse_args()

    with open(args.input_file, "r", newline="") as csvfile:
        reader = csv.reader(csvfile)
        next(reader)  # skip header row
        with open(args.output_file, "w", newline="") as csvout:
            writer = csv.DictWriter(csvout, Event.field_names, dialect="excel")
>>>>>>> 492ddb20
            writer.writeheader()

            for row in reader:
                date = datetime.datetime.strptime(row[0], "%m/%d/%Y")
                # no weekends
                if date.weekday() >= 5:
                    continue
<<<<<<< HEAD
                is_open = row[3] == "TRUE"
                try:
                    number = int(row[4])
                except IndexError:
                    continue

                day = RotationDay(date, number, is_open_pen, *(row[5:]))
                for block in day.get_blocks():
                    writer.writerow(block.csv)
=======
                is_open = row[1] == "TRUE"
                is_special = row[2] == "TRUE"
                try:
                    number = int(row[3])
                except IndexError:
                    continue

                is_open_val = is_open and not is_special
                day = RotationDay(date, number, is_open_val, *(row[4:]))
                for block in day.create_blocks():
                    writer.writerow(block.to_csv())
>>>>>>> 492ddb20


if __name__ == "__main__":
    main()<|MERGE_RESOLUTION|>--- conflicted
+++ resolved
@@ -42,71 +42,29 @@
     (datetime.time(15, 10), datetime.time(15, 40)),  # MS Sports / US Acad help
 ]
 
-<<<<<<< HEAD
-BLOCKS = ["A", "G", "F", "E", "D", "C", "B"]
-BLOCKS = list(map(lambda a: a + " Block", BLOCKS))
-
-
-WED_TIMES = [  # block times (start, end) for Wednesday
-    (datetime.time(8, 0), datetime.time(8, 45)),
-    (datetime.time(8, 50), datetime.time(10)),
-    (datetime.time(10, 0), datetime.time(10, 15)),
-    (datetime.time(10, 15), datetime.time(11)),
-    (datetime.time(11, 5), datetime.time(11, 45)),
-    (datetime.time(11, 50), datetime.time(12, 20)),
-    (datetime.time(12, 20), datetime.time(13)),
-    (datetime.time(13), datetime.time(13, 45)),
-    (datetime.time(13, 50), datetime.time(14, 35))
-]
-TIMES = [  # block times (start, end) for days that aren't Wednesday
-    (datetime.time(8), datetime.time(8, 50)),
-    (datetime.time(8, 55), datetime.time(10, 5)),
-    (datetime.time(10, 5), datetime.time(10, 20)),
-    (datetime.time(10, 20), datetime.time(11, 10)),
-    (datetime.time(11, 15), datetime.time(11, 55)),
-    (datetime.time(12), datetime.time(12, 40)),
-    (datetime.time(12, 40), datetime.time(13, 20)),
-    (datetime.time(13, 20), datetime.time(14, 10)),
-    (datetime.time(14, 15), datetime.time(15, 5)),
-    (datetime.time(15, 5), datetime.time(15, 35))
-]
-
-=======
 # Weekly MS Common Time activities
 MS_ACTIVITIES = ["Advisory", "Tutorial", "MFW", "Tutorial", "Committees"]
 # weekly US Common Time activities
 US_ACTIVITIES = ["Advisory", "MFW", "Academic Help", "Activity Period", "MFW"]
->>>>>>> 492ddb20
 
 class Event:
     """A helper class for exporting calendar events to a CSV file."""
 
-<<<<<<< HEAD
-    def __init__(self, name, start, end, all_day=False):
-=======
     field_names = ["Subject", "Start Date", "Start Time", "End Date",
                    "End Time", "All Day Event"]
 
     def __init__(self, name: str, start: datetime.datetime,
                  end: datetime.datetime, all_day: bool = False):
->>>>>>> 492ddb20
         """
         name: the name of the event
         start: the start date/time of the event
         end: the end date/time of the event
         allDay: true if this is an all day event
         """
-<<<<<<< HEAD
-        self.name = name
-        self.start = start
-        self.end = end
-        self.all_day = all_day
-=======
         self.name: str = name
         self.start: datetime.datetime = start
         self.end: datetime.datetime = end
         self.all_day: bool = all_day
->>>>>>> 492ddb20
 
     def __str__(self) -> str:
         string: str = "{self.name}: {self.start:%Y-%m-%d"
@@ -128,18 +86,12 @@
     def __eq__(self, other: "Event") -> bool:
         if other is None:
             return False
-<<<<<<< HEAD
-        if self.start != o.start:
-            return False
-        if self.end != o.end:
-=======
         if id(self) == id(other):
             return True
         if not isinstance(other, Event):
             return False
         if (self.name != other.name or self.start != other.start or
                 self.end != other.end):
->>>>>>> 492ddb20
             return False
         return True
 
@@ -160,11 +112,6 @@
 
 
 class RotationDay:
-<<<<<<< HEAD
-    """creates a day of the block schedule calendar."""
-
-    def __init__(self, date, number, is_open, desc1="", desc2="", ms_act="", us_act=""):
-=======
     """
     Creates a day of the block schedule calendar.
 
@@ -185,7 +132,6 @@
                    Community Day
         - all_day_events: all day events, such as Community day or PSATs should
                           be listed here. Do not include "Day N"s
->>>>>>> 492ddb20
         """
 
         self.date: datetime.date = date
@@ -248,42 +194,6 @@
         >>> blocks[day::-1] + blocks[-1:day + 1:-1]
         ['G Block', 'A Block', 'B Block', 'C Block', 'D Block', 'E Block']
         """
-<<<<<<< HEAD
-        self.date = date
-        self.day_number = number
-        self.is_wed = date.weekday() == 2
-        self.open = is_open
-        if self.open:
-            self.desc1 = desc1 if desc1 else "Day " + str(self.day_number)
-        else:
-            self.desc1 = desc1
-        self.desc2 = desc2
-
-        day = self.day_number - 1
-        # put the blocks in the right order
-        blocks = BLOCKS[day::-1] + BLOCKS[-1:day + 1:-1]
-
-        if len(blocks) == 7:
-            blocks = blocks[:-1]
-
-        if not self.is_wed:
-            blocks.append("MS Electives/US Academic Help")
-        blocks.insert(4, "US Lunch" + ("/MS " + ms_act if ms_act else ""))
-        blocks.insert(4, "MS Lunch" + ("/US " + us_act if us_act else ""))
-        blocks.insert(2, "Break")
-
-        self.blocks = blocks
-
-    def __str__(self):
-        return str(self.date) + "(" + str(self.day_number) + ")"
-
-    def __repr__(self):
-        return str(self)
-
-    def _get_time(self, block):
-        times = TIMES if not self.is_wed else WED_TIMES
-        start, end = times[block]
-=======
 
         # lists are 0-indexed, so decrement the day number
         day = self.day_number - 1
@@ -294,7 +204,6 @@
         """Get the start and end times associated with this block_num"""
         times = REG_TIMES if not self.is_wednesday else WED_TIMES
         start, end = times[block_num]
->>>>>>> 492ddb20
         start = datetime.datetime.combine(self.date, start)
         end = datetime.datetime.combine(self.date, end)
         return start, end
@@ -303,25 +212,6 @@
         """Creates the events"""
         blocks = list()
 
-<<<<<<< HEAD
-    @property
-    def title2(self):
-        if self.desc2:
-            return Event(self.desc2, self.date, self.date, True)
-        return None
-
-    def get_blocks(self):
-        blocks = list()
-        blocks.append(self.title1)
-        if self.title2:
-            blocks.append(self.title2)
-        if not self.open:
-            return blocks
-        for block_num in range(10):
-            if self.is_wed and block_num == 9:
-                break
-            block = Event(self.blocks[block_num], *self._get_time(block_num))
-=======
         # create events for the all day events
         for all_day_event in self.all_day_events:
             # make sure the event is not None or the empty string
@@ -341,23 +231,11 @@
             # create the event (block name, and expand `get_event_times`)
             block = Event(self.blocks[num], *self.get_event_times(num))
             # add the new event to the list
->>>>>>> 492ddb20
             blocks.append(block)
 
         return blocks
 
 
-<<<<<<< HEAD
-def main():
-    with open("2017-2018_MS_US_Cal-input.csv", "r", newline="") as csvfile:
-        reader = csv.reader(csvfile)
-        next(reader)  # skip header row
-        with open("2017-2018_calendar.csv", "w", newline="") as csvout:
-            field_names = ["Subject", "Start Date", "Start Time", "End Date",
-                           "End Time", "All Day Event"]
-
-            writer = csv.DictWriter(csvout, field_names, dialect="excel")
-=======
 def _arg_parser() -> argparse.ArgumentParser:
     """argument parser"""
     description = """Create a CSV file of events for the Middle School and
@@ -378,7 +256,6 @@
         next(reader)  # skip header row
         with open(args.output_file, "w", newline="") as csvout:
             writer = csv.DictWriter(csvout, Event.field_names, dialect="excel")
->>>>>>> 492ddb20
             writer.writeheader()
 
             for row in reader:
@@ -386,17 +263,6 @@
                 # no weekends
                 if date.weekday() >= 5:
                     continue
-<<<<<<< HEAD
-                is_open = row[3] == "TRUE"
-                try:
-                    number = int(row[4])
-                except IndexError:
-                    continue
-
-                day = RotationDay(date, number, is_open_pen, *(row[5:]))
-                for block in day.get_blocks():
-                    writer.writerow(block.csv)
-=======
                 is_open = row[1] == "TRUE"
                 is_special = row[2] == "TRUE"
                 try:
@@ -408,7 +274,6 @@
                 day = RotationDay(date, number, is_open_val, *(row[4:]))
                 for block in day.create_blocks():
                     writer.writerow(block.to_csv())
->>>>>>> 492ddb20
 
 
 if __name__ == "__main__":
